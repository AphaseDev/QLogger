#pragma once

/****************************************************************************************
 ** QLogger is a library to register and print logs into a file.
 **
 ** LinkedIn: www.linkedin.com/in/cescmm/
 ** Web: www.francescmm.com
 **
 ** This lbirary is free software; you can redistribute it and/or
 ** modify it under the terms of the GNU Lesser General Public
 ** License as published by the Free Software Foundation; either
 ** version 2 of the License, or (at your option) any later version.
 **
 ** This library is distributed in the hope that it will be useful,
 ** but WITHOUT ANY WARRANTY; without even the implied warranty of
 ** MERCHANTABILITY or FITNESS FOR A PARTICULAR PURPOSE.  See the GNU
 ** Lesser General Public License for more details.
 **
 ** You should have received a copy of the GNU Lesser General Public
 ** License along with this library; if not, write to the Free Software
 ** Foundation, Inc., 51 Franklin Street, Fifth Floor, Boston, MA  02110-1301  USA
 ***************************************************************************************/

/**************************************************************************************************/
/***                                     GENERAL USAGE                                          ***/
/***                                                                                            ***/
/***  1. Create an instance: QLoggerManager *manager = QLoggerManager::getInstance();           ***/
/***  2. Add a destination:  manager->addDestination(filePathName, module, logLevel);           ***/
/***  3. Print the log in the file with: QLog_<Trace/Debug/Info/Warning/Error/Fatal>            ***/
/***                                                                                            ***/
/***  You can add as much destinations as you want. You also can add several modules for each   ***/
/***  log file.                                                                                 ***/
/***                                                                                            ***/
/**************************************************************************************************/

#include <QLoggerLevel.h>

#include <QObject>
<<<<<<< HEAD
#include <QMutex>
#include <QMap>
=======
#include <QStringList>
>>>>>>> 9b220744

namespace QLogger
{

class QLoggerWriter;

/**
 * @brief The QLoggerManager class manages the different destination files that we would like to have.
 */
<<<<<<< HEAD
class QLoggerManager : public QObject
=======
class QLoggerManager
>>>>>>> 9b220744
{
public:
   /**
    * @brief Gets an instance to the QLoggerManager.
    * @return A pointer to the instance.
    */
   static QLoggerManager *getInstance();

   /**
    * @brief This method creates a QLoogerWriter that stores the name of the file and the log
    * level assigned to it. Here is added to the map the different modules assigned to each
    * log file. The method returns <em>false</em> if a module is configured to be stored in
    * more than one file.
    *
    * @param fileDest The file name and path to print logs.
    * @param module The module that will be stored in the file.
    * @param level The maximum level allowed.
    * @return Returns true if any error have been done.
    */
   bool addDestination(const QString &fileDest, const QString &module, LogLevel level);
   /**
    * @brief This method creates a QLoogerWriter that stores the name of the file and the log
    * level assigned to it. Here is added to the map the different modules assigned to each
    * log file. The method returns <em>false</em> if a module is configured to be stored in
    * more than one file.
    *
    * @param fileDest The file name and path to print logs.
    * @param modules The modules that will be stored in the file.
    * @param level The maximum level allowed.
    * @return Returns true if any error have been done.
    */
   bool addDestination(const QString &fileDest, const QStringList &modules, LogLevel level);

   /**
    * @brief enqueueMessage Enqueues a message in the corresponding QLoggerWritter.
    * @param module The module that writes the message.
    * @param level The level of the message.
    * @param message The message to log.
    * @param file The file that logs.
    * @param line The line in the file where the log comes from.
    */
   void enqueueMessage(const QString &module, LogLevel level, const QString &message, QString file, int line);

   /**
    * @brief pause Pauses all QLoggerWriters.
    */
   void pause();

   /**
    * @brief resume Resumes all QLoggerWriters that where paused.
    */
   void resume();

   /**
    * @brief overwriteLogLevel Overwrites the log level in all the destinations
    *
    * @param level The new log level
    */
   void overwriteLogLevel(LogLevel level);

private:
   /**
    * @brief Checks if the logger is stop
    */
   bool mIsStop = false;

   /**
    * @brief Map that stores the module and the file it is assigned.
    */
   QMap<QString, QLoggerWriter *> mModuleDest;

   /**
    * @brief Defines the queue of messages when no writters have been set yet.
    */
   QMultiMap<QString, QVector<QVariant>> mNonWriterQueue;

   /**
    * @brief Mutex to make the method thread-safe.
    */
   QMutex mMutex;

   /**
    * @brief Default builder of the class. It starts the thread.
    */
   QLoggerManager();

   /**
    * @brief Destructor
    */
   ~QLoggerManager();

   /**
    * @brief Checks the queue and writes the messages if the writer is the correct one. The queue is emptied
    * for that module.
    * @param module The module to dequeue the messages from
    */
   void writeAndDequeueMessages(const QString &module);
};
}

/**
 * @brief Here is done the call to write the message in the module. First of all is confirmed
 * that the log level we want to write is less or equal to the level defined when we create the
 * destination.
 *
 * @param module The module that the message references.
 * @param level The level of the message.
 * @param message The message.
 */
void QLog_(const QString &module, QLogger::LogLevel level, const QString &message, const QString &file = QString(),
           int line = -1);

#ifndef QLog_Trace
/**
 * @brief Used to store Trace level messages.
 * @param module The module that the message references.
 * @param message The message.
 */
#   define QLog_Trace(module, message)                                                                                 \
      QLogger::QLoggerManager::getInstance()->enqueueMessage(module, QLogger::LogLevel::Trace, message, __FILE__,      \
                                                             __LINE__)
#endif

#ifndef QLog_Debug
/**
 * @brief Used to store Debug level messages.
 * @param module The module that the message references.
 * @param message The message.
 */
#   define QLog_Debug(module, message)                                                                                 \
      QLogger::QLoggerManager::getInstance()->enqueueMessage(module, QLogger::LogLevel::Debug, message, __FILE__,      \
                                                             __LINE__)
#endif

#ifndef QLog_Info
/**
 * @brief Used to store Info level messages.
 * @param module The module that the message references.
 * @param message The message.
 */
#   define QLog_Info(module, message)                                                                                  \
      QLogger::QLoggerManager::getInstance()->enqueueMessage(module, QLogger::LogLevel::Info, message, __FILE__,       \
                                                             __LINE__)
#endif

#ifndef QLog_Warning
/**
 * @brief Used to store Warning level messages.
 * @param module The module that the message references.
 * @param message The message.
 */
#   define QLog_Warning(module, message)                                                                               \
      QLogger::QLoggerManager::getInstance()->enqueueMessage(module, QLogger::LogLevel::Warning, message, __FILE__,    \
                                                             __LINE__)
#endif

#ifndef QLog_Error
/**
 * @brief Used to store Error level messages.
 * @param module The module that the message references.
 * @param message The message.
 */
#   define QLog_Error(module, message)                                                                                 \
      QLogger::QLoggerManager::getInstance()->enqueueMessage(module, QLogger::LogLevel::Error, message, __FILE__,      \
                                                             __LINE__)
#endif

#ifndef QLog_Fatal
/**
 * @brief Used to store Fatal level messages.
 * @param module The module that the message references.
 * @param message The message.
 */
#   define QLog_Fatal(module, message)                                                                                 \
      QLogger::QLoggerManager::getInstance()->enqueueMessage(module, QLogger::LogLevel::Fatal, message, __FILE__,      \
                                                             __LINE__)
#endif<|MERGE_RESOLUTION|>--- conflicted
+++ resolved
@@ -35,13 +35,9 @@
 
 #include <QLoggerLevel.h>
 
-#include <QObject>
-<<<<<<< HEAD
 #include <QMutex>
 #include <QMap>
-=======
-#include <QStringList>
->>>>>>> 9b220744
+#include <QVariant>
 
 namespace QLogger
 {
@@ -51,11 +47,7 @@
 /**
  * @brief The QLoggerManager class manages the different destination files that we would like to have.
  */
-<<<<<<< HEAD
-class QLoggerManager : public QObject
-=======
 class QLoggerManager
->>>>>>> 9b220744
 {
 public:
    /**
